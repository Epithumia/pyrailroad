--- conflicted
+++ resolved
@@ -14,12 +14,10 @@
 
 - Added an Arrow element to have diagrams with explicit orientation of paths.
 
-<<<<<<< HEAD
-## v0.4.0-pre
-
-- Added parsing of EBNF grammar on a best-effort basis. This notably doesn't include eliminating recursions or reductions. Best used to generate a JSON representation then tweaking that to get the desired result.
-=======
 ## v0.3.2
 
 - Added support for external css files in yaml and json mode.
->>>>>>> ab3023ab
+
+## v0.4.0-pre
+
+- Added parsing of EBNF grammar on a best-effort basis. This notably doesn't include eliminating recursions or reductions. Best used to generate a JSON representation then tweaking that to get the desired result.